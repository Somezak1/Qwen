<p align="left">
        <a href="README_CN.md">中文</a>&nbsp ｜ &nbsp<a href="README.md">English</a>&nbsp ｜ &nbsp日本語
</p>
<br><br>

<p align="center">
    <img src="assets/logo.jpg" width="400"/>
<p>
<br>

<p align="center">
        Qwen-7B <a href="https://modelscope.cn/models/qwen/Qwen-7B/summary">🤖 <a> | <a href="https://huggingface.co/Qwen/Qwen-7B">🤗</a>&nbsp ｜ Qwen-7B-Chat <a href="https://modelscope.cn/models/qwen/Qwen-7B-Chat/summary">🤖 <a> | <a href="https://huggingface.co/Qwen/Qwen-7B-Chat">🤗</a>&nbsp | Qwen-7B-Chat-Int4 <a href="https://huggingface.co/Qwen/Qwen-7B-Chat-Int4">🤗</a>
<br>
<a href="assets/wechat.png">WeChat</a>&nbsp&nbsp | &nbsp&nbsp<a href="https://discord.gg/z3GAxXZ9Ce">Discord</a>&nbsp&nbsp | &nbsp&nbsp<a href="https://modelscope.cn/studios/qwen/Qwen-7B-Chat-Demo/summary">Demo</a>&nbsp ｜ &nbsp<a href="https://github.com/QwenLM/Qwen-7B/blob/main/tech_memo.md">Report</a>
</p>
<br>

<p align="left">
        日本語ドキュメントメンテナー: <a href="https://github.com/eltociear">Ikko Eltociear Ashimine</a>
</p>
<br>

私たちは、**Qwen-7B** と **Qwen-7B-Chat** を **🤖 ModelScope** と **🤗 Hugging Face** の両方でオープンソース化しています(上部のロゴをクリックすると、コードとチェックポイントのあるリポジトリに移動します)。このレポには、Qwen-7B の簡単な紹介と、使い方の手引き、さらに詳しい情報を提供する技術メモ [link](tech_memo.md) が含まれています。

Qwen-7B は、アリババクラウドが提唱する大規模言語モデルシリーズ Qwen（略称：Tongyi Qianwen）の7Bパラメータ版になります。Qwen-7B は Transformer ベースの大規模言語モデルであり、ウェブテキスト、書籍、コードなどを含む大量のデータで事前学習されています。さらに、事前学習された Qwen-7B をベースに、アライメント技術で学習された大規模モデルベースの AI アシスタントである Qwen-7B-Chat をリリースします。Qwen-7B シリーズの特徴は以下の通りです:

1. **高品質な事前トレーニングデータでトレーニング**。Qwen-7B は 2.2 兆以上のトークンを含む大規模で高品質なデータセットに対して事前学習を行っっています。このデータセットには平文とコードが含まれ、一般的なドメインデータと専門的なドメインデータを含む幅広いドメインをカバーしている。
2. **強いパフォーマンス**。自然言語理解、数学、コーディングなどを評価する一連のベンチマークデータセットにおいて、同程度のモデルサイズのモデルと比較して、競合他社を凌駕しています。
3. **言語サポートの向上**。Qwen-7B のトークナイザは、15 万以上のトークンの語彙をベースにしており、他のトークナイザに比べて効率的です。多くの言語に対応しており、ユーザが特定の言語を理解するために Qwen-7B をさらにファインチューニングするのに役立ちます。
4. **8K コンテキスト長をサポート**。Qwen-7B と Qwen-7B-Chat はともに 8K のコンテキスト長をサポートしており、長いコンテキストでの入力を可能にしている。
5. **プラグインのサポート**。Qwen-7B-Chat は、プラグイン関連のアライメントデータでトレーニングされているため、API、モデル、データベースなどのツールを使用することができ、エージェントとしてプレイすることができる。

以下のセクションには、参考になる情報が記載されています。特に、issue を立ち上げる前に FAQ セクションをお読みになることをお勧めします。
<br>

## ニュースとアップデート

* 2023.8.21 Qwen-7B-Chat 用 Int4 量子化モデル **Qwen-7B-Chat-Int4** をリリースしました。また、ベンチマーク評価においても大きな性能低下は見られませんでした。
* 2023.8.3 ModelScope と Hugging Face 上で **Qwen-7B** と **Qwen-7B-Chat** をリリースしました。また、トレーニングの詳細やモデルの性能など、モデルの詳細については技術メモを提供しています。

<br>

## パフォーマンス

一般的に、Qwen-7B は、MMLU、C-Eval、GSM8K、HumanEval、WMT22、CMMLU など、自然言語理解、数学的問題解決、コーディングなどに関するモデルの能力を評価する一連のベンチマークデータセットにおいて、同程度のモデルサイズのベースラインモデルを凌駕しており、さらには 13B 程度のパラメータを持つより大規模なモデルをも凌駕しています。以下の結果をご覧ください。

| Model        |   MMLU   |  C-Eval  |  GSM8K  | HumanEval | WMT22 (en-zh) |  CMMLU  |
| :------------- | :--------: | :--------: | :--------: | :---------: | :-------------: | :--------: |
| LLaMA-7B     |   35.1   |    -    |   11.0   |   10.5   |      8.7      |    -    |
| LLaMA 2-7B   |   45.3   |    -    |   14.6   |   12.8   |     17.9     |    -    |
| Baichuan-7B  |   42.3   |   42.8   |   9.7   |    9.2    |     26.6     |   44.4   |
| ChatGLM2-6B  |   47.9   |   51.7   |   32.4   |    9.2    |       -       |   48.8   |
| InternLM-7B  |   51.0   |   52.8   |   31.2   |   10.4   |     14.8     |    -    |
| Baichuan-13B |   51.6   |   53.6   |   26.6   |   12.8   |     30.0     |   55.8   |
| LLaMA-13B    |   46.9   |   35.5   |   17.8   |   15.8   |     12.0     |    -    |
| LLaMA 2-13B  |   54.8   |    -    |   28.7   |   18.3   |     24.2     |    -    |
| ChatGLM2-12B |   56.2   | **61.6** |   40.9   |     -     |       -       |    -    |
| **Qwen-7B**  | **56.7** |   59.6   | **51.6** | **24.4** |   **30.6**   | **58.8** |

<p align="center">
    <img src="assets/performance.png" width="1000"/>
<p>
<br>

さらに、[OpenCompass](https://opencompass.org.cn/leaderboard-llm) が実施した大規模言語モデルの第三者評価によると、Qwen-7B と Qwen-7B-Chat は 7B パラメータモデルのトップになります。この評価は、言語理解・生成、コーディング、数学、推論などの評価のための大量の公開ベンチマークで構成されています。

より詳細な実験結果（より多くのベンチマークデータセットでの詳細なモデル性能）や詳細については、[こちら](tech_memo.md)をクリックして技術メモを参照してください。
<br>

## 必要条件

* python 3.8 以上
* pytorch 1.12 以上、2.0 以上を推奨
* CUDA 11.4 以上を推奨（GPU ユーザー、フラッシュアテンションユーザー向けなど）
<br>

## クイックスタート

以下では、Qwen-7B と 🤖 ModelScope と 🤗 Transformers の簡単な使用例を示します。

コードを実行する前に、環境のセットアップと必要なパッケージのインストールが済んでいることを確認してください。上記の要件を満たしていることを確認してから、依存するライブラリをインストールしてください。

```bash
pip install -r requirements.txt
```

お使いのデバイスが fp16 または bf16 をサポートしている場合、[flash-attention](https://github.com/Dao-AILab/flash-attention) をインストールすることで、より高い効率とメモリ使用量を抑えることができます。(**flash-attention はオプションであり、インストールしなくてもプロジェクトは正常に実行できます**)

```bash
git clone -b v1.0.8 https://github.com/Dao-AILab/flash-attention
cd flash-attention && pip install .
# 以下はオプションです。インストールに時間がかかる場合があります。
# pip install csrc/layer_norm
# pip install csrc/rotary
```

これで ModelScope か Transformers で始めることができます。

#### 🤗 Transformers

Qwen-7B-Chat を推論に使用するには、以下のように数行のコードを入力するだけです。**最新のコードを使用していることを確認してください。**

```python
from transformers import AutoModelForCausalLM, AutoTokenizer
from transformers.generation import GenerationConfig

# 注: デフォルトの動作では、インジェクション攻撃防止機能がオフになっています。
tokenizer = AutoTokenizer.from_pretrained("Qwen/Qwen-7B-Chat", trust_remote_code=True)

# bf16 を使用
# model = AutoModelForCausalLM.from_pretrained("Qwen/Qwen-7B-Chat", device_map="auto", trust_remote_code=True, bf16=True).eval()
# fp16 を使用
# model = AutoModelForCausalLM.from_pretrained("Qwen/Qwen-7B-Chat", device_map="auto", trust_remote_code=True, fp16=True).eval()
# CPU のみ使用
# model = AutoModelForCausalLM.from_pretrained("Qwen/Qwen-7B-Chat", device_map="cpu", trust_remote_code=True).eval()
# オートモードを使用すると、デバイスに応じて自動的に精度が選択されます。
model = AutoModelForCausalLM.from_pretrained("Qwen/Qwen-7B-Chat", device_map="auto", trust_remote_code=True).eval()

# 生成のためのハイパーパラメータを指定
model.generation_config = GenerationConfig.from_pretrained("Qwen/Qwen-7B-Chat", trust_remote_code=True)

# 第一轮对话 第一回対話ターン
response, history = model.chat(tokenizer, "你好", history=None)
print(response)
# こんにちは！ お役に立ててうれしいです。

# 第二轮对话 第二回対話ターン
response, history = model.chat(tokenizer, "给我讲一个年轻人奋斗创业最终取得成功的故事。", history=history)
print(response)
# これは、自分のビジネスを始めようと奮闘し、やがて成功する若者の物語である。
# この物語の主人公は、平凡な家庭に生まれ、平凡な労働者である両親を持つ李明である。 李明は子供の頃から起業家として成功することを目標としていた。
# この目標を達成するため、李明は猛勉強して大学に入った。 大学時代には、さまざまな起業家コンテストに積極的に参加し、多くの賞を獲得した。 また、余暇を利用してインターンシップにも参加し、貴重な経験を積んだ。
# 卒業後、李明は起業を決意した。 投資先を探し始めたが、何度も断られた。 しかし、彼はあきらめなかった。 彼は懸命に働き続け、ビジネスプランを改善し、新たな投資機会を探した。
# やがて李明は投資を受けることに成功し、自分のビジネスを始めた。 彼は新しいタイプのソフトウェアの開発に焦点を当てたテクノロジー会社を設立した。 彼のリーダーシップの下、会社は急速に成長し、テクノロジー企業として成功を収めた。
# 李明の成功は偶然ではない。 彼は勤勉で、たくましく、冒険好きで、常に学び、自分を高めている。 彼の成功はまた、努力すれば誰でも成功できることを証明している。

# 第三轮对话 第三回対話ターン
response, history = model.chat(tokenizer, "给这个故事起一个标题", history=history)
print(response)
# 《起業への奮闘：ある若者の成功への道》
```

Qwen-7B の学習済みベースモデルの実行も簡単です。

<details>
  <summary>Qwen-7B の実行</summary>

```python
from transformers import AutoModelForCausalLM, AutoTokenizer
from transformers.generation import GenerationConfig

tokenizer = AutoTokenizer.from_pretrained("Qwen/Qwen-7B", trust_remote_code=True)
# bf16 を使用
# model = AutoModelForCausalLM.from_pretrained("Qwen/Qwen-7B", device_map="auto", trust_remote_code=True, bf16=True).eval()
# fp16 を使用
# model = AutoModelForCausalLM.from_pretrained("Qwen/Qwen-7B", device_map="auto", trust_remote_code=True, fp16=True).eval()
# CPU のみ使用
# model = AutoModelForCausalLM.from_pretrained("Qwen/Qwen-7B", device_map="cpu", trust_remote_code=True).eval()
# オートモードを使用すると、デバイスに応じて自動的に精度が選択されます。
model = AutoModelForCausalLM.from_pretrained("Qwen/Qwen-7B", device_map="auto", trust_remote_code=True).eval()

# 生成のためのハイパーパラメータを指定
model.generation_config = GenerationConfig.from_pretrained("Qwen/Qwen-7B", trust_remote_code=True)

inputs = tokenizer('モンゴルの首都はウランバートル（Ulaanbaatar）\nアイスランドの首都はレイキャビク（Reykjavik）\nエチオピアの首都は', return_tensors='pt')
inputs = inputs.to(model.device)
pred = model.generate(**inputs)
print(tokenizer.decode(pred.cpu()[0], skip_special_tokens=True))
# モンゴルの首都はウランバートル（Ulaanbaatar）\nアイスランドの首都はレイキャビク（Reykjavik）\nエチオピアの首都はアディスアベバ（Addis Ababa）...
```

</details>

#### 🤖 ModelScope

ModelScope は、MaaS（Model-as-a-Service） のためのオープンソースプラットフォームであり、AI 開発者に柔軟で費用対効果の高いモデルサービスを提供します。同様に、以下のように ModelScope でモデルを実行することができます:

```python
import os
from modelscope.pipelines import pipeline
from modelscope.utils.constant import Tasks
from modelscope import snapshot_download

model_id = 'QWen/qwen-7b-chat'
revision = 'v1.0.0'

model_dir = snapshot_download(model_id, revision)

pipe = pipeline(
task=Tasks.chat, model=model_dir, device_map='auto')
history = None

text = '浙江省の省都はどこですか？'
results = pipe(text, history=history)
response, history = results['response'], results['history']
print(f'Response: {response}')
text = '何がそんなに面白いのか？'
results = pipe(text, history=history)
response, history = results['response'], results['history']
print(f'Response: {response}')
```

<br>

## トークナイザー

tiktoken に基づくトークナイザーは、他のトークナイザー、例えばセンテンスピーストークナイザーとは異なります。特にファインチューニングの際には、特殊なトークンに注意を払う必要があります。トークナイザに関する詳細な情報や、ファインチューニングにおける使用方法については、[ドキュメント](tokenization_note_ja.md)を参照してください。
<br>

## 量子化

### 使用方法

**注: [AutoGPTQ](https://github.com/PanQiWei/AutoGPTQ) に基づく新しい解決策を提供し、Qwen-7B-Chat 用の Int4 量子化モデル[ここをクリック](https://huggingface.co/Qwen/Qwen-7B-Chat-Int4)をリリースしました。このモデルは、従来の解決策と比較して、ほぼ無損失のモデル効果を達成しつつ、メモリコストと推論速度の両方で性能が向上しています。**

ここでは、量子化されたモデルを推論に使用する方法を示します。始める前に、AutoGPTQ の要件を満たしていることを確認し、ソースからインストールしてください（一時的に Qwen のコードは最新版の PyPI パッケージではまだリリースされていません）:

```bash
git clone https://github.com/PanQiWei/AutoGPTQ.git && cd AutoGPTQ
pip install .
```

そうすれば、以下のように簡単に量子化モデルを読み込むことができます:

```python
from auto_gptq import AutoGPTQForCausalLM
model = AutoGPTQForCausalLM.from_quantized("Qwen/Qwen-7B-Chat-Int4", device_map="auto", trust_remote_code=True, use_safetensors=True).eval()
```

推論を実行するには、上で示した基本的な使い方に似ていますが、generation configuration を明示的に渡すことを忘れないで下さい:

```python
from transformers import GenerationConfig
config = GenerationConfig.from_pretrained("Qwen/Qwen-7B-Chat-Int4", trust_remote_code=True)
response, history = model.chat(tokenizer, "Hi", history=None, generation_config=config)
```

### 性能

ベンチマークにおける BF16 モデルと Int4 モデルの性能について説明します。その結果は以下に示します：

| Quantization | MMLU | CEval (val) | GSM8K | Humaneval |
| -------------- | :----: | :-----------: | :-----: | :---------: |
| BF16         | 53.9 |    54.2    | 41.1 |   24.4   |
| Int4         | 52.6 |    52.9    | 38.1 |   23.8   |

### 推論スピード

BF16 の精度と Int4 の量子化レベルの下で、それぞれ 2048 個と 8192 個のトークンを生成する平均推論速度(tokens/s)を測定しました。

| Quantization | Speed (2048 tokens) | Speed (8192 tokens) |
| -------------- | :-------------------: | :-------------------: |
| BF16         |        30.34        |        29.32        |
| Int4         |        43.56        |        33.92        |

詳細には、プロファイリングの設定は、1 コンテクストトークンで 8192 個の新しいトークンを生成しています。プロファイリングは、PyTorch 2.0.1 と CUDA 11.4 を搭載したシングル A100-SXM4-80G GPU で実行されました。推論速度は生成された 8192 個のトークンの平均値となります。

### GPU メモリ使用量

また、BF16またはInt4の量子化レベルで、それぞれ2048トークンをコンテキストとしてエンコードした場合（および単一のトークンを生成した場合）と、8192トークンを生成した場合（単一のトークンをコンテキストとして生成した場合）のGPUメモリ使用量のピーク値をプロファイリングしました。その結果を以下に示します。

| Quantization | Peak Usage for Encoding 2048 Tokens | Peak Usage for Generating 8192 Tokens |
| -------------- | :-----------------------------------: | :-------------------------------------: |
| BF16         |               17.66GB               |                22.58GB                |
| Int4         |               8.21GB                |                13.62GB                |

上記のスピードとメモリーのプロファイリングは、[このスクリプト](https://qianwen-res.oss-cn-beijing.aliyuncs.com/profile.py)を使用しています。
<br>

## デモ

### ウェブ UI

ウェブ UI デモを構築するためのコードを提供します（@wysaid に感謝）。これを始める前に、以下のパッケージがインストールされていることを確認してください:

```bash
pip install -r requirements_web_demo.txt
```

そして、以下のコマンドを実行し、生成されたリンクをクリックします:

```bash
python web_demo.py
```

<p align="center">
    <br>
    <img src="assets/web_demo.gif" width="600" />
    <br>
<p>

### CLI デモ

`cli_demo.py` に CLI のデモ例を用意しています。ユーザはプロンプトを入力することで Qwen-7B-Chat と対話することができ、モデルはストリーミングモードでモデルの出力を返します。以下のコマンドを実行する:

```
python cli_demo.py
```

<p align="center">
    <br>
    <img src="assets/cli_demo.gif" width="600" />
    <br>
<p>

## API

OpenAI API をベースにローカルAPIをデプロイする方法を提供する（@hanpenggit に感謝）。始める前に、必要なパッケージをインストールしてください:

```bash
pip install fastapi uvicorn openai pydantic sse_starlette
```

それから、API をデプロイするコマンドを実行します:

```bash
python openai_api.py
```

チェックポイント名やパスには `-c`、CPU デプロイメントには `--cpu-only` など、引数を変更できます。API デプロイメントを起動する際に問題が発生した場合は、パッケージを最新バージョンに更新することで解決できる可能性があります。

API の使い方も簡単です。以下の例をご覧ください:

```python
import openai
openai.api_base = "http://localhost:8000/v1"
openai.api_key = "none"

# ストリーミングレスポンスを有効化するリクエストを作成する
for chunk in openai.ChatCompletion.create(
    model="Qwen",
    messages=[
        {"role": "user", "content": "你好"}
    ],
    stream=True
    # ストリーミング出力形式でのストップワードの指定はまだサポートされておらず、開発中です。
):
    if hasattr(chunk.choices[0].delta, "content"):
        print(chunk.choices[0].delta.content, end="", flush=True)

# ストリーミングレスポンスを有効化しないリクエストを作成する
response = openai.ChatCompletion.create(
    model="Qwen",
    messages=[
        {"role": "user", "content": "你好"}
    ],
    stream=False,
    stop=[] # 例えば、stop=["Observation:"] (ReAct プロンプトの場合)。
)
print(response.choices[0].message.content)
```

<p align="center">
    <br>
    <img src="assets/openai_api.gif" width="600" />
    <br>
<p>

## デプロイ

CPU 上でモデルを実行するのは簡単であり、以下のようにデバイスを指定する必要があります:

```python
model = AutoModelForCausalLM.from_pretrained("Qwen/Qwen-7B-Chat", device_map="cpu", trust_remote_code=True).eval()
```

メモリ不足に悩まされ、複数の GPU にモデルをデプロイしたい場合は、`utils.py` で提供されているスクリプトを使うことができます:

```python
from utils import load_model_on_gpus
model = load_model_on_gpus('Qwen/Qwen-7B-Chat', num_gpus=2)
```

7B チャットモデルの推論を 2GPU で実行できます。
<br>

## ツールの使用

Qwen-7B-Chat は、API、データベース、モデルなど、ツールの利用に特化して最適化されており、ユーザは独自の Qwen-7B ベースの LangChain、エージェント、コードインタプリタを構築することができます。ツール利用能力を評価するための評価[ベンチマーク](eval/EVALUATION.md)では、Qwen-7B は安定した性能に達しています。

<<<<<<< HEAD
| Model       | Tool Selection (Acc.↑) | Tool Input (Rouge-L↑) | False Positive Error↓ |
| :------------ | :-----------------------: | :----------------------: | :----------------------: |
| GPT-4       |           95%           |        **0.90**        |          15%          |
| GPT-3.5     |           85%           |          0.88          |          75%          |
| **Qwen-7B** |         **99%**         |          0.89          |        **9.7%**        |
=======
| Model            | Tool Selection (Acc.↑) | Tool Input (Rouge-L↑)  | False Positive Error↓  |
|:-----------------|:----------------------:|:----------------------:|:----------------------:|
| GPT-4            | 95%                    | **0.90**               | 15%                    |
| GPT-3.5          | 85%                    | 0.88                   | 75%                    |
| **Qwen-7B-Chat** | **99%**                | 0.89                   | **9.7%**               |
>>>>>>> c9583eee

ReAct プロンプトの書き方や使い方については、[ReAct の例](examples/react_prompt.md)を参照してください。ツールを使用することで、モデルがよりよいタスクを実行できるようになります。

さらに、エージェントとしての能力を示す実験結果を提供する。詳細は [Hugging Face Agent](https://huggingface.co/docs/transformers/transformers_agents) を参照して下さい。Hugging Face が提供するランモードベンチマークでの性能は以下の通りです:

<<<<<<< HEAD
| Model           | Tool Selection↑ | Tool Used↑ |  Code↑  |
| :---------------- | :----------------: | :-----------: | :---------: |
| GPT-4           |     **100**     |   **100**   | **97.41** |
| GPT-3.5         |      95.37      |    96.30    |   87.04   |
| StarCoder-15.5B |      87.04      |    87.96    |   68.89   |
| **Qwen-7B**     |      90.74      |    92.59    |   74.07   |
=======
| Model            | Tool Selection↑ | Tool Used↑  |   Code↑   |
|:-----------------|:---------------:|:-----------:|:---------:|
| GPT-4            |     **100**     |   **100**   | **97.41** |
| GPT-3.5          |      95.37      |    96.30    |   87.04   |
| StarCoder-15.5B  |      87.04      |    87.96    |   68.89   |
| **Qwen-7B-Chat** |      90.74      |    92.59    |   74.07   |
>>>>>>> c9583eee

<br>

## 長い文脈の理解

コンテキストの長さを拡張し、訓練シーケンスの長さのボトルネックを解消するために、NTK を考慮した補間、ウィンドウアテンション、LogN アテンションスケーリングなどの技術を導入し、コンテキストの長さを 8K トークン以上に拡張する。arXiv データセットを用いて PPL 評価による言語モデリング実験を行い、Qwen-7B が長いコンテキストのシナリオにおいて卓越した性能を達成できることを見出した。以下に結果を示します:

<table>
    <tr>
        <th rowspan="2">Model</th><th colspan="5" align="center">Sequence Length</th>
    </tr>
    <tr>
        <th align="center">1024</th><th align="center">2048</th><th align="center">4096</th><th align="center">8192</th><th align="center">16384</th>
    </tr>
    <tr>
        <td>Qwen-7B</td><td align="center"><b>4.23</b></td><td align="center"><b>3.78</b></td><td align="center">39.35</td><td align="center">469.81</td><td align="center">2645.09</td>
    </tr>
    <tr>
        <td>+ dynamic_ntk</td><td align="center"><b>4.23</b></td><td align="center"><b>3.78</b></td><td align="center">3.59</td><td align="center">3.66</td><td align="center">5.71</td>
    </tr>
    <tr>
        <td>+ dynamic_ntk + logn</td><td align="center"><b>4.23</b></td><td align="center"><b>3.78</b></td><td align="center"><b>3.58</b></td><td align="center">3.56</td><td align="center">4.62</td>
    </tr>
    <tr>
        <td>+ dynamic_ntk + logn + window_attn</td><td align="center"><b>4.23</b></td><td align="center"><b>3.78</b></td><td align="center"><b>3.58</b></td><td align="center"><b>3.49</b></td><td align="center"><b>4.32</b></td>
    </tr>
</table>

<br><br>

## 再現

ベンチマークデータセットでのモデル性能の再現のために、結果を再現するスクリプトを提供しています。詳しくは [eval/EVALUATION.md](eval/EVALUATION.md) を確認してください。なお、再現の結果、我々の報告結果と若干異なる場合があります。

<br>

## FAQ

問題が発生した場合は、まずは [FAQ](FAQ_ja.md) や issue を参照し、新しい issue を立ち上げる前に解決策を探してください。

<br>

## ライセンス契約

Qwen-7B と Qwen-7B-Chat のコードとモデルウェイトは、研究者や開発者が自由に使用することができます。また、商用利用も可能です。詳しくは [LICENSE](LICENSE) をご覧ください。商用利用を希望される方は、[リクエストフォーム](https://dashscope.console.aliyun.com/openModelApply/qianwen)に必要事項をご記入の上、お申し込みください。

<br>

## お問い合わせ

研究チームまたは製品チームへのメッセージは、qianwen_opensource@alibabacloud.com までお気軽にお送りください。
<|MERGE_RESOLUTION|>--- conflicted
+++ resolved
@@ -378,39 +378,22 @@
 
 Qwen-7B-Chat は、API、データベース、モデルなど、ツールの利用に特化して最適化されており、ユーザは独自の Qwen-7B ベースの LangChain、エージェント、コードインタプリタを構築することができます。ツール利用能力を評価するための評価[ベンチマーク](eval/EVALUATION.md)では、Qwen-7B は安定した性能に達しています。
 
-<<<<<<< HEAD
-| Model       | Tool Selection (Acc.↑) | Tool Input (Rouge-L↑) | False Positive Error↓ |
-| :------------ | :-----------------------: | :----------------------: | :----------------------: |
-| GPT-4       |           95%           |        **0.90**        |          15%          |
-| GPT-3.5     |           85%           |          0.88          |          75%          |
-| **Qwen-7B** |         **99%**         |          0.89          |        **9.7%**        |
-=======
 | Model            | Tool Selection (Acc.↑) | Tool Input (Rouge-L↑)  | False Positive Error↓  |
 |:-----------------|:----------------------:|:----------------------:|:----------------------:|
 | GPT-4            | 95%                    | **0.90**               | 15%                    |
 | GPT-3.5          | 85%                    | 0.88                   | 75%                    |
 | **Qwen-7B-Chat** | **99%**                | 0.89                   | **9.7%**               |
->>>>>>> c9583eee
 
 ReAct プロンプトの書き方や使い方については、[ReAct の例](examples/react_prompt.md)を参照してください。ツールを使用することで、モデルがよりよいタスクを実行できるようになります。
 
 さらに、エージェントとしての能力を示す実験結果を提供する。詳細は [Hugging Face Agent](https://huggingface.co/docs/transformers/transformers_agents) を参照して下さい。Hugging Face が提供するランモードベンチマークでの性能は以下の通りです:
 
-<<<<<<< HEAD
-| Model           | Tool Selection↑ | Tool Used↑ |  Code↑  |
-| :---------------- | :----------------: | :-----------: | :---------: |
-| GPT-4           |     **100**     |   **100**   | **97.41** |
-| GPT-3.5         |      95.37      |    96.30    |   87.04   |
-| StarCoder-15.5B |      87.04      |    87.96    |   68.89   |
-| **Qwen-7B**     |      90.74      |    92.59    |   74.07   |
-=======
 | Model            | Tool Selection↑ | Tool Used↑  |   Code↑   |
 |:-----------------|:---------------:|:-----------:|:---------:|
 | GPT-4            |     **100**     |   **100**   | **97.41** |
 | GPT-3.5          |      95.37      |    96.30    |   87.04   |
 | StarCoder-15.5B  |      87.04      |    87.96    |   68.89   |
 | **Qwen-7B-Chat** |      90.74      |    92.59    |   74.07   |
->>>>>>> c9583eee
 
 <br>
 
